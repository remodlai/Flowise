--- conflicted
+++ resolved
@@ -543,11 +543,8 @@
                 sessionId,
                 startDate,
                 endDate,
-<<<<<<< HEAD
+                messageId,
                 feedback
-=======
-                messageId
->>>>>>> 9cb901c8
             )
             return res.json(chatmessages)
         })
@@ -1482,11 +1479,8 @@
         sessionId?: string,
         startDate?: string,
         endDate?: string,
-<<<<<<< HEAD
+        messageId?: string,
         feedback?: boolean
-=======
-        messageId?: string
->>>>>>> 9cb901c8
     ): Promise<ChatMessage[]> {
         const setDateToStartOrEndOfDay = (dateTimeStr: string, setHours: 'start' | 'end') => {
             const date = new Date(dateTimeStr)
