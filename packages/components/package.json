--- conflicted
+++ resolved
@@ -32,12 +32,7 @@
         "faiss-node": "^0.2.1",
         "form-data": "^4.0.0",
         "graphql": "^16.6.0",
-<<<<<<< HEAD
-        "html-to-text": "^9.0.5",
-        "langchain": "^0.0.91",
-=======
         "langchain": "^0.0.94",
->>>>>>> fc3ba7ed
         "linkifyjs": "^4.1.1",
         "mammoth": "^1.5.1",
         "moment": "^2.29.3",
