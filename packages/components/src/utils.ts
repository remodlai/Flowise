import axios from 'axios'
import { load } from 'cheerio'
import * as fs from 'fs'
import * as path from 'path'
import { JSDOM } from 'jsdom'
import { BaseCallbackHandler } from 'langchain/callbacks'
import { Server } from 'socket.io'
import { ChainValues } from 'langchain/dist/schema'

export const numberOrExpressionRegex = '^(\\d+\\.?\\d*|{{.*}})$' //return true if string consists only numbers OR expression {{}}
export const notEmptyRegex = '(.|\\s)*\\S(.|\\s)*' //return true if string is not empty or blank

/**
 * Get base classes of components
 *
 * @export
 * @param {any} targetClass
 * @returns {string[]}
 */
export const getBaseClasses = (targetClass: any) => {
    const baseClasses: string[] = []
    const skipClassNames = ['BaseLangChain', 'Serializable']

    if (targetClass instanceof Function) {
        let baseClass = targetClass

        while (baseClass) {
            const newBaseClass = Object.getPrototypeOf(baseClass)
            if (newBaseClass && newBaseClass !== Object && newBaseClass.name) {
                baseClass = newBaseClass
                if (!skipClassNames.includes(baseClass.name)) baseClasses.push(baseClass.name)
            } else {
                break
            }
        }
    }
    return baseClasses
}

/**
 * Serialize axios query params
 *
 * @export
 * @param {any} params
 * @param {boolean} skipIndex // Set to true if you want same params to be: param=1&param=2 instead of: param[0]=1&param[1]=2
 * @returns {string}
 */
export function serializeQueryParams(params: any, skipIndex?: boolean): string {
    const parts: any[] = []

    const encode = (val: string) => {
        return encodeURIComponent(val)
            .replace(/%3A/gi, ':')
            .replace(/%24/g, '$')
            .replace(/%2C/gi, ',')
            .replace(/%20/g, '+')
            .replace(/%5B/gi, '[')
            .replace(/%5D/gi, ']')
    }

    const convertPart = (key: string, val: any) => {
        if (val instanceof Date) val = val.toISOString()
        else if (val instanceof Object) val = JSON.stringify(val)

        parts.push(encode(key) + '=' + encode(val))
    }

    Object.entries(params).forEach(([key, val]) => {
        if (val === null || typeof val === 'undefined') return

        if (Array.isArray(val)) val.forEach((v, i) => convertPart(`${key}${skipIndex ? '' : `[${i}]`}`, v))
        else convertPart(key, val)
    })

    return parts.join('&')
}

/**
 * Handle error from try catch
 *
 * @export
 * @param {any} error
 * @returns {string}
 */
export function handleErrorMessage(error: any): string {
    let errorMessage = ''

    if (error.message) {
        errorMessage += error.message + '. '
    }

    if (error.response && error.response.data) {
        if (error.response.data.error) {
            if (typeof error.response.data.error === 'object') errorMessage += JSON.stringify(error.response.data.error) + '. '
            else if (typeof error.response.data.error === 'string') errorMessage += error.response.data.error + '. '
        } else if (error.response.data.msg) errorMessage += error.response.data.msg + '. '
        else if (error.response.data.Message) errorMessage += error.response.data.Message + '. '
        else if (typeof error.response.data === 'string') errorMessage += error.response.data + '. '
    }

    if (!errorMessage) errorMessage = 'Unexpected Error.'

    return errorMessage
}

/**
 * Returns the path of node modules package
 * @param {string} packageName
 * @returns {string}
 */
export const getNodeModulesPackagePath = (packageName: string): string => {
    const checkPaths = [
        path.join(__dirname, '..', 'node_modules', packageName),
        path.join(__dirname, '..', '..', 'node_modules', packageName),
        path.join(__dirname, '..', '..', '..', 'node_modules', packageName),
        path.join(__dirname, '..', '..', '..', '..', 'node_modules', packageName),
        path.join(__dirname, '..', '..', '..', '..', '..', 'node_modules', packageName)
    ]
    for (const checkPath of checkPaths) {
        if (fs.existsSync(checkPath)) {
            return checkPath
        }
    }
    return ''
}

/**
 * Get input variables
 * @param {string} paramValue
 * @returns {boolean}
 */
export const getInputVariables = (paramValue: string): string[] => {
    let returnVal = paramValue
    const variableStack = []
    const inputVariables = []
    let startIdx = 0
    const endIdx = returnVal.length

    while (startIdx < endIdx) {
        const substr = returnVal.substring(startIdx, startIdx + 1)

        // Store the opening double curly bracket
        if (substr === '{') {
            variableStack.push({ substr, startIdx: startIdx + 1 })
        }

        // Found the complete variable
        if (substr === '}' && variableStack.length > 0 && variableStack[variableStack.length - 1].substr === '{') {
            const variableStartIdx = variableStack[variableStack.length - 1].startIdx
            const variableEndIdx = startIdx
            const variableFullPath = returnVal.substring(variableStartIdx, variableEndIdx)
            inputVariables.push(variableFullPath)
            variableStack.pop()
        }
        startIdx += 1
    }
    return inputVariables
}

/**
 * Crawl all available urls given a domain url and limit
 * @param {string} url
 * @param {number} limit
 * @returns {string[]}
 */
export const getAvailableURLs = async (url: string, limit: number) => {
    try {
        const availableUrls: string[] = []

        console.info(`Crawling: ${url}`)
        availableUrls.push(url)

        const response = await axios.get(url)
        const $ = load(response.data)

        const relativeLinks = $("a[href^='/']")
        console.info(`Available Relative Links: ${relativeLinks.length}`)
        if (relativeLinks.length === 0) return availableUrls

        limit = Math.min(limit + 1, relativeLinks.length) // limit + 1 is because index start from 0 and index 0 is occupy by url
        console.info(`True Limit: ${limit}`)

        // availableUrls.length cannot exceed limit
        for (let i = 0; availableUrls.length < limit; i++) {
            if (i === limit) break // some links are repetitive so it won't added into the array which cause the length to be lesser
            console.info(`index: ${i}`)
            const element = relativeLinks[i]

            const relativeUrl = $(element).attr('href')
            if (!relativeUrl) continue

            const absoluteUrl = new URL(relativeUrl, url).toString()
            if (!availableUrls.includes(absoluteUrl)) {
                availableUrls.push(absoluteUrl)
                console.info(`Found unique relative link: ${absoluteUrl}`)
            }
        }

        return availableUrls
    } catch (err) {
        throw new Error(`getAvailableURLs: ${err?.message}`)
    }
}

/**
<<<<<<< HEAD
 * Search for href through htmlBody string
 */
function getURLsFromHTML(htmlBody: string, baseURL: string): string[] {
    const dom = new JSDOM(htmlBody)
    const linkElements = dom.window.document.querySelectorAll('a')
    const urls: string[] = []
    for (const linkElement of linkElements) {
        if (linkElement.href.slice(0, 1) === '/') {
            try {
                const urlObj = new URL(baseURL + linkElement.href)
                urls.push(urlObj.href) //relative
            } catch (err) {
                if (process.env.DEBUG === 'true') console.error(`error with relative url: ${err.message}`)
                continue
            }
        } else {
            try {
                const urlObj = new URL(linkElement.href)
                urls.push(urlObj.href) //absolute
            } catch (err) {
                if (process.env.DEBUG === 'true') console.error(`error with absolute url: ${err.message}`)
                continue
            }
        }
    }
    return urls
}

/**
 * Normalize URL to prevent crawling the same page
 */
function normalizeURL(urlString: string): string {
    const urlObj = new URL(urlString)
    const hostPath = urlObj.hostname + urlObj.pathname
    if (hostPath.length > 0 && hostPath.slice(-1) == '/') {
        // handling trailing slash
        return hostPath.slice(0, -1)
    }
    return hostPath
}

/**
 * Recursive crawl using normalizeURL and getURLsFromHTML
 */
async function crawl(baseURL: string, currentURL: string, pages: string[], limit: number): Promise<string[]> {
    const baseURLObj = new URL(baseURL)
    const currentURLObj = new URL(currentURL)

    if (limit !== 0 && pages.length === limit) return pages

    if (baseURLObj.hostname !== currentURLObj.hostname) return pages

    const normalizeCurrentURL = baseURLObj.protocol + '//' + normalizeURL(currentURL)
    if (pages.includes(normalizeCurrentURL)) {
        return pages
    }

    pages.push(normalizeCurrentURL)

    if (process.env.DEBUG === 'true') console.info(`actively crawling ${currentURL}`)
    try {
        const resp = await fetch(currentURL)

        if (resp.status > 399) {
            if (process.env.DEBUG === 'true') console.error(`error in fetch with status code: ${resp.status}, on page: ${currentURL}`)
            return pages
        }

        const contentType: string | null = resp.headers.get('content-type')
        if ((contentType && !contentType.includes('text/html')) || !contentType) {
            if (process.env.DEBUG === 'true') console.error(`non html response, content type: ${contentType}, on page: ${currentURL}`)
            return pages
        }

        const htmlBody = await resp.text()
        const nextURLs = getURLsFromHTML(htmlBody, baseURL)
        for (const nextURL of nextURLs) {
            pages = await crawl(baseURL, nextURL, pages, limit)
        }
    } catch (err) {
        if (process.env.DEBUG === 'true') console.error(`error in fetch url: ${err.message}, on page: ${currentURL}`)
    }
    return pages
}

/**
 * Prep URL before passing into recursive carwl function
 */
export async function webCrawl(stringURL: string, limit: number): Promise<string[]> {
    const URLObj = new URL(stringURL)
    const modifyURL = stringURL.slice(-1) === '/' ? stringURL.slice(0, -1) : stringURL
    return await crawl(URLObj.protocol + '//' + URLObj.hostname, modifyURL, [], limit)
}

export function getURLsFromXML(xmlBody: string, limit: number): string[] {
    const dom = new JSDOM(xmlBody, { contentType: 'text/xml' })
    const linkElements = dom.window.document.querySelectorAll('url')
    const urls: string[] = []
    for (const linkElement of linkElements) {
        const locElement = linkElement.querySelector('loc')
        if (limit !== 0 && urls.length === limit) break
        if (locElement?.textContent) {
            urls.push(locElement.textContent)
        }
    }
    return urls
}

export async function xmlScrape(currentURL: string, limit: number): Promise<string[]> {
    let urls: string[] = []
    if (process.env.DEBUG === 'true') console.info(`actively scarping ${currentURL}`)
    try {
        const resp = await fetch(currentURL)

        if (resp.status > 399) {
            if (process.env.DEBUG === 'true') console.error(`error in fetch with status code: ${resp.status}, on page: ${currentURL}`)
            return urls
        }

        const contentType: string | null = resp.headers.get('content-type')
        if ((contentType && !contentType.includes('application/xml')) || !contentType) {
            if (process.env.DEBUG === 'true') console.error(`non xml response, content type: ${contentType}, on page: ${currentURL}`)
            return urls
        }

        const xmlBody = await resp.text()
        urls = getURLsFromXML(xmlBody, limit)
    } catch (err) {
        if (process.env.DEBUG === 'true') console.error(`error in fetch url: ${err.message}, on page: ${currentURL}`)
    }
    return urls
=======
 * Get env variables
 * @param {string} url
 * @param {number} limit
 * @returns {string[]}
 */
export const getEnvironmentVariable = (name: string): string | undefined => {
    try {
        return typeof process !== 'undefined' ? process.env?.[name] : undefined
    } catch (e) {
        return undefined
    }
>>>>>>> d9c5abe9
}

/**
 * Custom chain handler class
 */
export class CustomChainHandler extends BaseCallbackHandler {
    name = 'custom_chain_handler'
    isLLMStarted = false
    socketIO: Server
    socketIOClientId = ''
    skipK = 0 // Skip streaming for first K numbers of handleLLMStart
    returnSourceDocuments = false

    constructor(socketIO: Server, socketIOClientId: string, skipK?: number, returnSourceDocuments?: boolean) {
        super()
        this.socketIO = socketIO
        this.socketIOClientId = socketIOClientId
        this.skipK = skipK ?? this.skipK
        this.returnSourceDocuments = returnSourceDocuments ?? this.returnSourceDocuments
    }

    handleLLMStart() {
        if (this.skipK > 0) this.skipK -= 1
    }

    handleLLMNewToken(token: string) {
        if (this.skipK === 0) {
            if (!this.isLLMStarted) {
                this.isLLMStarted = true
                this.socketIO.to(this.socketIOClientId).emit('start', token)
            }
            this.socketIO.to(this.socketIOClientId).emit('token', token)
        }
    }

    handleLLMEnd() {
        this.socketIO.to(this.socketIOClientId).emit('end')
    }

    handleChainEnd(outputs: ChainValues): void | Promise<void> {
        if (this.returnSourceDocuments) {
            this.socketIO.to(this.socketIOClientId).emit('sourceDocuments', outputs?.sourceDocuments)
        }
    }
}

export const availableDependencies = [
    '@dqbd/tiktoken',
    '@getzep/zep-js',
    '@huggingface/inference',
    '@pinecone-database/pinecone',
    '@supabase/supabase-js',
    'axios',
    'cheerio',
    'chromadb',
    'cohere-ai',
    'd3-dsv',
    'form-data',
    'graphql',
    'html-to-text',
    'langchain',
    'linkifyjs',
    'mammoth',
    'moment',
    'node-fetch',
    'pdf-parse',
    'pdfjs-dist',
    'playwright',
    'puppeteer',
    'srt-parser-2',
    'typeorm',
    'weaviate-ts-client'
]<|MERGE_RESOLUTION|>--- conflicted
+++ resolved
@@ -203,7 +203,6 @@
 }
 
 /**
-<<<<<<< HEAD
  * Search for href through htmlBody string
  */
 function getURLsFromHTML(htmlBody: string, baseURL: string): string[] {
@@ -335,7 +334,9 @@
         if (process.env.DEBUG === 'true') console.error(`error in fetch url: ${err.message}, on page: ${currentURL}`)
     }
     return urls
-=======
+}
+
+/*
  * Get env variables
  * @param {string} url
  * @param {number} limit
@@ -347,7 +348,6 @@
     } catch (e) {
         return undefined
     }
->>>>>>> d9c5abe9
 }
 
 /**
